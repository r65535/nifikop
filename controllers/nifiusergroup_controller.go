--- conflicted
+++ resolved
@@ -301,12 +301,9 @@
 	r.Recorder.Event(instance, corev1.EventTypeNormal, "Reconciled",
 		fmt.Sprintf("Reconciling user group %s", instance.Name))
 
-<<<<<<< HEAD
-	r.Log.Debug("Ensured User Group", zap.String("group", instance.Name))
-=======
 	r.Log.Debug("Ensured User Group",
 		zap.String("userGroup", instance.Name))
->>>>>>> f1edd061
+
 
 	return RequeueAfter(interval)
 }
