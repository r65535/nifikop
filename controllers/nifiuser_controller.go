--- conflicted
+++ resolved
@@ -193,12 +193,9 @@
 		if err != nil {
 			switch errors.Cause(err).(type) {
 			case errorfactory.ResourceNotReady:
-<<<<<<< HEAD
-				r.Log.Info(fmt.Sprintf("generated secret not found for user %s, may not be ready", instance.Name))
-=======
 				r.Log.Debug("generated secret not found, may not be ready",
 					zap.String("user", instance.Name))
->>>>>>> f1edd061
+
 				return ctrl.Result{
 					Requeue:      true,
 					RequeueAfter: interval / 3,
@@ -358,12 +355,8 @@
 	r.Recorder.Event(instance, corev1.EventTypeNormal, "Reconciled",
 		fmt.Sprintf("Reconciling user %s", instance.Name))
 
-<<<<<<< HEAD
-	r.Log.Debug("Ensured user", zap.String("user", instance.Name))
-=======
 	r.Log.Debug("Ensured user",
 		zap.String("user", instance.Name))
->>>>>>> f1edd061
 
 	return RequeueAfter(interval)
 }
