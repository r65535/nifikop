## Unreleased

### Added

- [PR #108](https://github.com/konpyutaika/nifikop/pull/108) - **[Operator/Logging]** Migrated from logr library to zap
- [PR #112](https://github.com/konpyutaika/nifikop/pull/112) - **[Documentation]** Add section to explain how upgrade from 0.7.6 to 0.8.0.
- [PR #114](https://github.com/konpyutaika/nifikop/pull/114) - **[Operator/NifiCluster]** Added ability to set the `PodSpec.HostAliases` to provide Pod-level override of hostname resolution when DNS and other options are not applicable.

### Changed
- [PR #115](https://github.com/konpyutaika/nifikop/pull/115) - **[Operator]** Upgrade go version to 1.18.
<<<<<<< HEAD
- [PR #122](https://github.com/konpyutaika/nifikop/pull/122) - **[Operator/NifiCluster]** Change name of PVCs that nifikop creates to include the name set via `NifiCluster.Spec.node_config_group.StorageConfigs.Name`
=======
- [PR #123](https://github.com/konpyutaika/nifikop/pull/123) - **[Documentation]** Added nifi.sensitive.props.key to config samples
>>>>>>> 2a1a04eb

### Deprecated

### Removed

### Fixed Bugs

- [PR #106](https://github.com/konpyutaika/nifikop/pull/106) - **[Documentation]** Patch documentation version and mixed docs.
- [PR #110](https://github.com/konpyutaika/nifikop/pull/110) - **[Operator]** Handle case where `Certificate` is destroyed before `NifiUser` to avoid Nifi user controller getting stuck on deletion


## v0.11.0

### Added

- [PR #76](https://github.com/konpyutaika/nifikop/pull/76) - **[Operator/NiFiCluster]** Add ability to override default authorizers.xml template.
- [PR #95](https://github.com/konpyutaika/nifikop/pull/95) - **[Operator/NiFiParameterContext]** Allow the operator to take over existing parameter context.
- [PR #96](https://github.com/konpyutaika/nifikop/pull/96) - **[Operator/NifiCluster]** Add ability to specify pod priority class

### Changed

- [PR #75](https://github.com/konpyutaika/nifikop/pull/75) - **[Operator]** Update PodDisruptionBudget version to policy/v1 instead of policy/v1beta1.

### Deprecated

### Removed

- [PR #74](https://github.com/konpyutaika/nifikop/pull/74) - **[Operator]** Removed legacy orange CRDs.

### Fixed Bugs

- [PR #76](https://github.com/konpyutaika/nifikop/pull/88) - **[Operator/NiFiCluster]** Re-ordering config out of sync steps.
- [PR #93](https://github.com/konpyutaika/nifikop/pull/93) - **[Documentation]** Remove serviceAnnotations mentions and fix docs.
- [PR #101](https://github.com/konpyutaika/nifikop/pull/101) - **[Operator]** Handle finalizer removal case where `NifiCluster` is aggressively torn down and pods are no longer available to communicate with.

## v0.10.0

### Changed

- [PR #71](https://github.com/konpyutaika/nifikop/pull/71) - **[Operator]** Update cert-manager dep to v1.7.2 and all Certificate references to v1.
- [PR #29](https://github.com/konpyutaika/nifikop/pull/29) - **[Operator]** Update operator-sdk to v1.18.1.

## v0.9.0

### Added

- [PR #23](https://github.com/konpyutaika/nifikop/pull/23) - **[Operator/NiFiCluster]** Add ability to set services and pods labels
- [PR #21](https://github.com/konpyutaika/nifikop/pull/21) - **[Operator]** Propagate user provided issuerRef Group for custom CertManager Issuer.
- [PR #20](https://github.com/konpyutaika/nifikop/pull/20) - **[Operator]** Configurable log levels
- [PR #19](https://github.com/konpyutaika/nifikop/pull/19) - **[Helm chart]** Support --namespace helm arg
- [PR #18](https://github.com/konpyutaika/nifikop/pull/18) - **[Operator/NiFiCluster]** Support `topologySpreadConstraint`
- [PR #17](https://github.com/konpyutaika/nifikop/pull/17) - **[Operator/NiFiCluster]** Add ability to set max event driven thread count to NiFi Cluster.
- [PR #6](https://github.com/konpyutaika/nifikop/pull/6) - **[Operator/NiFiCluster]** Add ability to attach additional volumes & volumeMounts to NiFi container.

### Changed

- [PR #5](https://github.com/konpyutaika/nifikop/pull/5) - **[Documentation]** Change minikube by k3d.
- [PR #24](https://github.com/konpyutaika/nifikop/pull/24) - **[Operator/NiFiCluster]** Configurable node services and users template

### Deprecated

### Removed

### Fixed Bugs

## v0.8.0

## v0.7.6

### Added

- [PR #191](https://github.com/Orange-OpenSource/nifikop/pull/191) - **[Operator/NiFiDataflow]** Add event on registry client reference error.
- [PR #190](https://github.com/Orange-OpenSource/nifikop/pull/190) - **[Operator/NiFiDataflow]** New parameter: `flowPosition`.

### Changed

- [PR #188](https://github.com/Orange-OpenSource/nifikop/pull/188) - **[Operator/NiFiCluster]** Support all pod status as terminating if the pod phase is `failed`.

### Fixed Bugs

- [PR #167](https://github.com/Orange-OpenSource/nifikop/pull/167) - **[Operator/NiFiDataflow]** Fix nil pointer exception case whe sync Dataflow.
- [PR #189](https://github.com/Orange-OpenSource/nifikop/pull/189) - **[Operator/NiFiParameterContext]** Fix nil pointer exception case on empty description.
- [PR #193](https://github.com/Orange-OpenSource/nifikop/pull/193) - **[Documentation]** Fix some missinformation.
- [PR #196](https://github.com/Orange-OpenSource/nifikop/pull/196) - **[Operator/NiFiParameterContext]** Fix non-update of parameter context.
- [PR #197](https://github.com/Orange-OpenSource/nifikop/pull/197) - **[Operator/NiFiDataflow]** Keep Helm chart CRDs inline with baseline.
- [PR #198](https://github.com/Orange-OpenSource/nifikop/pull/198) - **[Documentation]** Fix versionned doc.

## v0.7.5

### Added

- [PR #162](https://github.com/Orange-OpenSource/nifikop/pull/162) - **[Operator/NiFiParameterContext]** Support declarative sensitive value out of secret.

### Fixed Bugs

- [PR #161](https://github.com/Orange-OpenSource/nifikop/pull/162) - **[Documentation]** NiFiCluster reference.
- [PR #161](https://github.com/Orange-OpenSource/nifikop/pull/162) - **[Operator/NiFiParameterContext]** Fix remove parameter and update set value to "no value set".

## v0.7.4

### Fixed Bugs

- [PR #160](https://github.com/Orange-OpenSource/nifikop/pull/160) - **[Dataflow]** Mandatory Position x and y.

## v0.7.3

### Fixed Bugs

- [PR #156](https://github.com/Orange-OpenSource/nifikop/pull/156) - **[Helm chart]** Operator metrics port configuration.
- [PR #157](https://github.com/Orange-OpenSource/nifikop/pull/157) - **[Operator/NiFiParameterContext]** Support optional parametere context and empty slice.

## v0.7.2

### Added

- [PR #152](https://github.com/Orange-OpenSource/nifikop/pull/152) - **[Operator]** Configurable requeue interval (#124)

### Fixed Bugs

- [PR #152](https://github.com/Orange-OpenSource/nifikop/pull/152) - **[Operator/NiFiParameterContext]** Fix is sync control in nil value case.

## v0.7.1

### Added

- [PR #144](https://github.com/Orange-OpenSource/nifikop/pull/144) - **[Operator/NiFiParameterContext]** Support empty string and no value set.

## v0.7.0

### Added

- [PR #132](https://github.com/Orange-OpenSource/nifikop/pull/132) - **[Operator]** Add the ability to manage dataflow lifecycle on non managed NiFi Cluster.
- [PR #132](https://github.com/Orange-OpenSource/nifikop/pull/132) - **[Operator]** Operator can interact with the NiFi cluster using basic authentication in addition to tls.

### Changed

- [PR #132](https://github.com/Orange-OpenSource/nifikop/pull/132) - **[Operator]** Enabling the ability to move a resource from one cluster to another by just changing the clusterReference.
- [PR #132](https://github.com/Orange-OpenSource/nifikop/pull/132) - **[Operator]** Improves the performances by reducing the amont of errors when interacting with then NiFi cluster API, checking cluster readiness before applying actions.
- [PR #132](https://github.com/Orange-OpenSource/nifikop/pull/132) - **[Operator/NiFiCluster]** Support `evicted` and `shutdown` pod status as terminating.

### Deprecated

### Removed

### Fixed Bugs

- [PR #132](https://github.com/Orange-OpenSource/nifikop/pull/132) - **[Operator/NiFiCluster]** Fix the downscale issue ([PR #131](https://github.com/Orange-OpenSource/nifikop/issues/131)) by removing references to configmap
- [PR #132](https://github.com/Orange-OpenSource/nifikop/pull/132) - **[Helm Chart]** Fix the RBAC definition for configmap and lease generated by operator-sdk with some mistakes.
- [PR #132](https://github.com/Orange-OpenSource/nifikop/pull/132) - **[Helm Chart]** Add corect CRDs in the chart helm.
- [PR #132](https://github.com/Orange-OpenSource/nifikop/pull/132) - **[Operator/NiFiUser]** Fix policy check conflict between user and group scope policy.

## v0.6.4

### Fixed Bugs

- [COMMIT #d98eb15fb3a74a1be17be5d456b02bd6a2d333cd](https://github.com/Orange-OpenSource/nifikop/tree/d98eb15fb3a74a1be17be5d456b02bd6a2d333cd) - **[Fix/NiFiCluster]** Fix external service port configuration being ignore [#133](https://github.com/Orange-OpenSource/nifikop/issues/133)
- [PR #134](https://github.com/Orange-OpenSource/nifikop/pull/134) - **[Operator/NifiCluster]** corrected typo in the nifi configmap for bootstrap-notification-service.
- [PR #119](https://github.com/Orange-OpenSource/nifikop/pull/119) - **[Helm Chart]** bring nificlusters crd in helm chart to spec with rest of repo.

## v0.6.3

### Added

- [PR #114](https://github.com/Orange-OpenSource/nifikop/pull/114) - **[Operator/NiFiCluster]** Additionals environment variables.

### Fixed Bugs

- [PR #113](https://github.com/Orange-OpenSource/nifikop/pull/113) - **[Operator/NiFiDataflow]** Simple work around to avoid null pointer dereferencing on nifi side.

## v0.6.2

### Fixed Bugs

- [PR #107](https://github.com/Orange-OpenSource/nifikop/pull/107) - **[Operator/NiFiCluster]** Correct the way to path PVCs.
- [PR #109](https://github.com/Orange-OpenSource/nifikop/pull/109) - **[Operator/NifiCluster]** Change namespace watch configuration to manage single namespace deletion.

## v0.6.1

### Added

- [PR #97](https://github.com/Orange-OpenSource/nifikop/pull/97) - **[Operator/NifiCluster]** Add ability to o define the maximum number of threads for timer driven processors available to the system.
- [PR #98](https://github.com/Orange-OpenSource/nifikop/pull/98) - **[Operator/NifiCluster]** Add empty_dir volume for `/tmp` dir.
- [PR #93](https://github.com/Orange-OpenSource/nifikop/pull/93) - **[Helm Chart]** Included securityContext and custom service account in helm chart for NiFiKop deployment.
- [PR #100](https://github.com/Orange-OpenSource/nifikop/pull/100) - **[Helm Chart]** Add nodeSelector, affinty and toleration in helm chart for NiFiKop deployment.

## v0.6.0

### Added

- [PR #86](https://github.com/Orange-OpenSource/nifikop/pull/86) - **[Operator/Debugging]** Add events and improve HTTP calls error message
- [PR #87](https://github.com/Orange-OpenSource/nifikop/pull/87) - **[Operator/Configuration]** Allow to override the `.properties` files using a config map and/or a secret.
- [PR #87](https://github.com/Orange-OpenSource/nifikop/pull/87) - **[Operator/Configuration]** Allow to replace the `logback.xml` and `bootstrap_notification_service.xml` files using a config map or a secret.
- [PR #88](https://github.com/Orange-OpenSource/nifikop/pull/88) - **[Operator/Monitoring]** By choosing `prometheus` as type for an internal service in a NiFiCluster resource, the operator automatically creates the associated `reporting task`.

### Changed

- [PR #85](https://github.com/Orange-OpenSource/nifikop/pull/85) - **[Operator/Dependencies]** Upgrade cert-manager & operator sdk dependencies
- [PR #87](https://github.com/Orange-OpenSource/nifikop/pull/87) - **[Operator/Configuration]** The node configuration files are no more stored in a configmap, but in a secret.

### Deprecated

- [PR #85](https://github.com/Orange-OpenSource/nifikop/pull/85) - **[Operator/Finalizers]** The finalizer name format suggested by [Kubernetes docs](https://kubernetes.io/docs/tasks/extend-kubernetes/custom-resources/custom-resource-definitions/#finalizers) is <qualified-group>/<finalizer-name>, while the format previously documented by Operator SDK docs was <finalizer-name>.<qualified-group>. If your operator uses any finalizers with names matching the incorrect format, change them to match the official format. For example, finalizer.nifiusergroups.nifi.orange.com should be changed to nifiusergroups.nifi.orange.com/finalizer.

### Fixed Bugs

- [PR #87](https://github.com/Orange-OpenSource/nifikop/pull/87) - **[Operator/Configuration]** Since the v0.5.0 the operator doesn't catch certain resource changes, due to bad copy of resource, this issue avoid rolling upgrage trigger when some configuration changes.

## v0.5.3

### Fixed Bugs

- [PR #82](https://github.com/Orange-OpenSource/nifikop/pull/82) - **[Operator/NifiParameterContext]** Enable empty value
- [PR #83](https://github.com/Orange-OpenSource/nifikop/pull/83) - **[Operator/NiFiUser]** Rework the certificate secret creation, to prevent issues with JKS password creation.

## v0.5.2

### Fixed Bugs

- [PR #70](https://github.com/Orange-OpenSource/nifikop/pull/70) - **[Operator/NifiCluster]** Rework DNS names generation to fix non headless mode.

## v0.5.1

### Added

- [PR #61](https://github.com/Orange-OpenSource/nifikop/pull/61) - **[Operator/NifiCluster]** Replace hardcoded FSGroup (1000) with property (Implemented by @made-with-care in [PR #61](https://github.com/Orange-OpenSource/nifikop/pull/61))

### Fixed Bugs

- [PR #61](https://github.com/Orange-OpenSource/nifikop/pull/61) - **[Operator/NifiCluster]** Fix external service annotations (merge maps require a point for destination field)

## v0.5.0

### Added

- [PR #55](https://github.com/Orange-OpenSource/nifikop/pull/55) - **[Operator/NifiCluster]** Add the ability to define additional sidecar to each NiFi nodes.
- [PR #59](https://github.com/Orange-OpenSource/nifikop/pull/59) - **[Operator/NifiCluster]** Give the ability to define kubernetes services to expose the NiFi cluster.
- [PR #55](https://github.com/Orange-OpenSource/nifikop/pull/55) - **[Documentation]** Upgdrade to Docusaurus 2.0.0-alpha70 and enable versioned feature.

### Removed

- [PR #59](https://github.com/Orange-OpenSource/nifikop/pull/59) - **[Operator/NifiCluster]** No more default service to expose the NiFi cluster, you have to explicitly define ExternalService.

### Fixed Bugs

- [PR #62](https://github.com/Orange-OpenSource/nifikop/pull/62) - **[Operator/NifiCluster]** Fix DNS names for services in all-node mode.
- [PR #64](https://github.com/Orange-OpenSource/nifikop/pull/64) - **[Operator/NifiCluster]** Manage several NiFiClusters with the same managed user.

## v0.4.3

### Added

- [PR #53](https://github.com/Orange-OpenSource/nifikop/pull/53) - **[Operator/NifiUser]** Cert-manager integration can now be disabled (it's still required for secured cluster).

### Changed

- [PR #53](https://github.com/Orange-OpenSource/nifikop/pull/53) - **[Operator]** Upgrade operator-sdk from v0.18.0 to v.1.3.0, which upgrade k8s dependencies to 0.19.4 and migrate to Kubebuilder aligned project layout.
- [PR #53](https://github.com/Orange-OpenSource/nifikop/pull/53) - **[CI]** Update steps with new Makefile commands.

### Deprecated

- [PR #53](https://github.com/Orange-OpenSource/nifikop/pull/53) - **[Operator/CRD]** No more support for Kubernetes cluster under version 1.16 (we no longer provide crds in version v1beta1)

### Fixed Bugs

- [PR #53](https://github.com/Orange-OpenSource/nifikop/pull/53) - **[Operator]** Upgrade k8s dependencies to match with new version requirement : [#52](https://github.com/Orange-OpenSource/nifikop/issues/52) [#51](https://github.com/Orange-OpenSource/nifikop/issues/51) [#33](https://github.com/Orange-OpenSource/nifikop/issues/33)
- [PR #53](https://github.com/Orange-OpenSource/nifikop/pull/53) - **[Operator]** Fix the users used into Reader user group
- [PR #53](https://github.com/Orange-OpenSource/nifikop/pull/53) - **[Documentation]** Fix the chart version informations : [#51](https://github.com/Orange-OpenSource/nifikop/issues/51)

## v0.4.2-alpha-release

- [PR #41](https://github.com/Orange-OpenSource/nifikop/pull/42) - **[Operator]** Access policies enum type list

### Added

- [PR #41](https://github.com/Orange-OpenSource/nifikop/pull/41) - **[Operator/NifiUser]** Manage NiFi's users into NiFi Cluster
- [PR #41](https://github.com/Orange-OpenSource/nifikop/pull/41) - **[Operator/NifiUserGroup]** Manage NiFi's user groups into NiFi Cluster
- [PR #41](https://github.com/Orange-OpenSource/nifikop/pull/41) - **[Operator]** Manage NiFi's access policies
- [PR #41](https://github.com/Orange-OpenSource/nifikop/pull/41) - **[Operator/NifiCluster]** Create three defaults groups : admins, readers, nodes
- [PR #41](https://github.com/Orange-OpenSource/nifikop/pull/41) - **[Operator/NifiCluster]** Add pod disruption budget support

### Changed

- [PR #41](https://github.com/Orange-OpenSource/nifikop/pull/41) - **[Helm Chart]** Add CRDs
- [PR #41](https://github.com/Orange-OpenSource/nifikop/pull/41) - **[Operator/NifiCluster]** Manage default process group id if not defined, using the root process group one.
- [PR #41](https://github.com/Orange-OpenSource/nifikop/pull/41) - **[Operator/NifiCluster]** Rename `zkAddresse` to `zkAddress`

### Removed

- [PR #41](https://github.com/Orange-OpenSource/nifikop/pull/41) - **[Operator/NifiCluster]** Remove `ClusterSecure` and `SiteToSiteSecure` by only checking if `SSLSecret` is set.

### Fixed Bugs

- [PR #30](https://github.com/Orange-OpenSource/nifikop/pull/40) - **[Documentation]** Fix getting started

## v0.3.1-release

### Fixed Bugs

- [PR #37](https://github.com/Orange-OpenSource/nifikop/pull/37) - **[Operator]** nifi.properties merge

## v0.3.0-release

### Added

- [PR #31](https://github.com/Orange-OpenSource/nifikop/pull/31) - **[Operator]** Dataflow lifecycle management

### Fixed Bugs

- [PR #30](https://github.com/Orange-OpenSource/nifikop/pull/30) - [Documentation] Fix slack link

## v0.2.1-release

### Added

- [PR #25](https://github.com/Orange-OpenSource/nifikop/pull/25) - [Helm Chart] Add support for iterating over namespaces
- [PR #18](https://github.com/Orange-OpenSource/nifikop/pull/18) - [Operator] NiFiKop CRDs in version `v1beta1` of CustomResourceDefinition object.

### Changed

### Deprecated

### Removed

- [PR #18](https://github.com/Orange-OpenSource/nifikop/pull/18) - [Helm Chart] Remove CRDs deployment and append documentation.

### Fixed Bugs

- [PR #24](https://github.com/Orange-OpenSource/nifikop/pull/24) - [Documentation] Correct patterns & versions.
- [PR #28](https://github.com/Orange-OpenSource/nifikop/pull/28) - [Operator] PKI finalize bad namespace for ca cert.

## v0.2.0-release

### Added

- [MR #16](https://github.com/Orange-OpenSource/nifikop/-/merge_requests/16) - Allow to override cluster domain
- [MR #16](https://github.com/Orange-OpenSource/nifikop/-/merge_requests/16) - Support external DNS
- [MR #16](https://github.com/Orange-OpenSource/nifikop/-/merge_requests/16) - Add `Spec.Service` field, allowing to add service's annotations.
- [MR #16](https://github.com/Orange-OpenSource/nifikop/-/merge_requests/16) - Add `Spec.Pod` field, allowing to add pod's annotations.
- [MR #16](https://github.com/Orange-OpenSource/nifikop/-/merge_requests/16) - Documentation & blog article about external dns and Let's encrypt usage.
- [MR #16](https://github.com/Orange-OpenSource/nifikop/-/merge_requests/16) - Documentation on RicKaaStley deployment.
- [MR #16](https://github.com/Orange-OpenSource/nifikop/-/merge_requests/16) - Improve test unit coverage.

### Changed

- [MR #17](https://github.com/Orange-OpenSource/nifikop/-/merge_requests/17) - Upgrade dependencies
- [MR #17](https://github.com/Orange-OpenSource/nifikop/-/merge_requests/17) - CRD generated under `apiextensions.k8s.io/v1`
- [MR #16](https://github.com/Orange-OpenSource/nifikop/-/merge_requests/16) - Set binami zookeeper helm chart as recommended solution for
  ZooKeeper.
- [MR #16](https://github.com/Orange-OpenSource/nifikop/-/merge_requests/16) - Improve terraform setup for articles.
- [MR #18](https://gitlab.si.francetelecom.fr/kubernetes/nifikop/-/merge_requests/18) - Add ability to define if cert-manager is cluster scoped or not.
- [MR #18](https://gitlab.si.francetelecom.fr/kubernetes/nifikop/-/merge_requests/18) - Open source changes

### Deprecated

- [MR #16](https://github.com/Orange-OpenSource/nifikop/-/merge_requests/16) - Change `Spec.HeadlessServiceEnabled` to`Spec.Service.HeadlessEnabled`

### Removed

### Fixed Bugs

- [MR #13](https://github.com/Orange-OpenSource/nifikop/-/merge_requests/13) - Fix scale out init scope in TLS cluster.

## v0.1.0-release

### Added

- [MR #10](https://github.com/Orange-OpenSource/nifikop/-/merge_requests/10) - Implement TLS certificates creation with Cert-Manager
- [MR #10](https://github.com/Orange-OpenSource/nifikop/-/merge_requests/10) - Add NifiUser custom resource for TLS users (nodes and operator)
- [MR #10](https://github.com/Orange-OpenSource/nifikop/-/merge_requests/10) - Implement NifiUser and TLS reconciliation, with secrets injection
- [MR #10](https://github.com/Orange-OpenSource/nifikop/-/merge_requests/10) - Add Initial Admin definition into NifCluster
- [MR #9](https://github.com/Orange-OpenSource/nifikop/-/merge_requests/9) - Add NigoApi dependency
- [MR #9](https://github.com/Orange-OpenSource/nifikop/-/merge_requests/9) - Implement HTTP Client wrapper for Operator
- [MR #10](https://github.com/Orange-OpenSource/nifikop/-/merge_requests/10) - Implement multi-namespace watch logic
- [MR #10](https://github.com/Orange-OpenSource/nifikop/-/merge_requests/10) - Documentation & tutorial on OpenId Connect configuration

### Changed

- [MR #9](https://github.com/Orange-OpenSource/nifikop/-/merge_requests/9) - Improve rolling upgrade : on ready pods, not just running
- [MR #9](https://github.com/Orange-OpenSource/nifikop/-/merge_requests/9) - Improve cluster task events filter
- [MR #9](https://github.com/Orange-OpenSource/nifikop/-/merge_requests/9) - Improve Helm publication removing the cache
- [MR #10](https://github.com/Orange-OpenSource/nifikop/-/merge_requests/10) - Move secure cluster configuration level (at Spec level)
- [MR #10](https://github.com/Orange-OpenSource/nifikop/-/merge_requests/10) - Move repo reference to the GitLab one

### Deprecated

### Removed

### Fixed Bugs

- [MR #7](https://github.com/Orange-OpenSource/nifikop/-/merge_requests/7) - Decommission lifecycle on Coordinator node
- [MR #10](https://github.com/Orange-OpenSource/nifikop/-/merge_requests/10) - HTTPS port selection

## v0.0.1-release

### Added

- Implement pod management lifecycle
- Implement Graceful downscale pod lifecycle management
- Implement Graceful upscale pod lifecycle management
- Implement configuration lifecycle management for : nifi.properties, zookeeper.properties, state-management.xml, login-identity-providers.xml, logback.xml, bootstrap.conf, bootstrap-notification-services.xml
- Initiate documentations
- Implementation basic makefile for some actions (debug, build, deploy, run, push, unit-test)
- Create helm chart for operator
- Add Documentation for internal deployment
- Add Gitlab CI Pipeline

### Changed

### Deprecated

### Removed

### Fixed Bugs<|MERGE_RESOLUTION|>--- conflicted
+++ resolved
@@ -7,12 +7,10 @@
 - [PR #114](https://github.com/konpyutaika/nifikop/pull/114) - **[Operator/NifiCluster]** Added ability to set the `PodSpec.HostAliases` to provide Pod-level override of hostname resolution when DNS and other options are not applicable.
 
 ### Changed
+
 - [PR #115](https://github.com/konpyutaika/nifikop/pull/115) - **[Operator]** Upgrade go version to 1.18.
-<<<<<<< HEAD
 - [PR #122](https://github.com/konpyutaika/nifikop/pull/122) - **[Operator/NifiCluster]** Change name of PVCs that nifikop creates to include the name set via `NifiCluster.Spec.node_config_group.StorageConfigs.Name`
-=======
 - [PR #123](https://github.com/konpyutaika/nifikop/pull/123) - **[Documentation]** Added nifi.sensitive.props.key to config samples
->>>>>>> 2a1a04eb
 
 ### Deprecated
 
