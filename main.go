package main

import (
	"flag"
	"fmt"
	"os"
	"strings"

	"github.com/go-logr/zapr"
	certv1 "github.com/jetstack/cert-manager/pkg/apis/certmanager/v1"
	"sigs.k8s.io/controller-runtime/pkg/cache"

	"github.com/konpyutaika/nifikop/pkg/common"
<<<<<<< HEAD
	"github.com/konpyutaika/nifikop/pkg/util"
	"github.com/konpyutaika/nifikop/version"
=======
	"sigs.k8s.io/controller-runtime/pkg/cache"
>>>>>>> 31583007

	// Import all Kubernetes client auth plugins (e.g. Azure, GCP, OIDC, etc.)
	// to ensure that exec-entrypoint and run can make use of them.
	_ "k8s.io/client-go/plugin/pkg/client/auth"

	"go.uber.org/zap"
	"k8s.io/apimachinery/pkg/runtime"
	utilruntime "k8s.io/apimachinery/pkg/util/runtime"
	clientgoscheme "k8s.io/client-go/kubernetes/scheme"
	ctrl "sigs.k8s.io/controller-runtime"
	"sigs.k8s.io/controller-runtime/pkg/healthz"

	"github.com/konpyutaika/nifikop/api/v1alpha1"
	nifiv1alpha1 "github.com/konpyutaika/nifikop/api/v1alpha1"
	"github.com/konpyutaika/nifikop/controllers"
	// +kubebuilder:scaffold:imports
)

var (
	scheme = runtime.NewScheme()
)

func init() {
	utilruntime.Must(clientgoscheme.AddToScheme(scheme))

	utilruntime.Must(v1alpha1.AddToScheme(scheme))
	utilruntime.Must(nifiv1alpha1.AddToScheme(scheme))
	// +kubebuilder:scaffold:scheme
}

func main() {
	var metricsAddr string
	var enableLeaderElection bool
	var probeAddr string
	var certManagerEnabled bool

	flag.StringVar(&metricsAddr, "metrics-bind-address", ":8080", "The address the metric endpoint binds to.")
	flag.StringVar(&probeAddr, "health-probe-bind-address", ":8081", "The address the probe endpoint binds to.")
	flag.BoolVar(&enableLeaderElection, "leader-elect", false,
		"Enable leader election for controller manager. "+
			"Enabling this will ensure there is only one active controller manager.")
	flag.BoolVar(&certManagerEnabled, "cert-manager-enabled", false, "Enable cert-manager integration")
	flag.Parse()

	logger := common.CustomLogger()

	ctrl.SetLogger(zapr.NewLogger(logger))

	watchNamespace, err := getWatchNamespace()
	if err != nil {
		logger.Error("unable to get WATCH_NAMESPACE ENV, will watch and manage resources in all namespaces", zap.Error(err))
	}

	options := ctrl.Options{
		Scheme:                 scheme,
		MetricsBindAddress:     metricsAddr,
		Port:                   9443,
		HealthProbeBindAddress: probeAddr,
		LeaderElection:         enableLeaderElection,
		LeaderElectionID:       "f1c5ece8.example.com",
	}

	// Add support for MultiNamespace set in WATCH_NAMESPACE (e.g ns1,ns2)
	var namespaceList []string
	if watchNamespace != "" {
		logger.Info("WATCH_NAMESPACE ENV provided, will watch and manage resources in defined namespaces", zap.String("namespaces", watchNamespace))
		namespaceList = strings.Split(watchNamespace, ",")

		for i := range namespaceList {
			namespaceList[i] = strings.TrimSpace(namespaceList[i])
		}
		// configure cluster-scoped with MultiNamespacedCacheBuilder
		options.NewCache = cache.MultiNamespacedCacheBuilder(namespaceList)
	}

	mgr, err := ctrl.NewManager(ctrl.GetConfigOrDie(), options)
	if err != nil {
		logger.Error("unable to start manager", zap.Error(err))
		os.Exit(1)
	}

	if err := certv1.AddToScheme(mgr.GetScheme()); err != nil {
		logger.Error("", zap.Error(err))
		os.Exit(1)
	}

	multipliers := *common.NewRequeueConfig()
	if err = (&controllers.NifiClusterReconciler{
		Client:           mgr.GetClient(),
		DirectClient:     mgr.GetAPIReader(),
		Log:              *logger.Named("controllers").Named("NifiCluster"),
		Scheme:           mgr.GetScheme(),
		Namespaces:       namespaceList,
		Recorder:         mgr.GetEventRecorderFor("nifi-cluster"),
		RequeueIntervals: multipliers.ClusterTaskRequeueIntervals,
		RequeueOffset:    multipliers.RequeueOffset,
	}).SetupWithManager(mgr); err != nil {
		logger.Error("unable to create controller", zap.String("controller", "NifiCluster"), zap.Error(err))
		os.Exit(1)
	}

	if err = (&controllers.NifiClusterTaskReconciler{
		Client:           mgr.GetClient(),
		Log:              *logger.Named("controllers").Named("NifiClusterTask"),
		Scheme:           mgr.GetScheme(),
		Recorder:         mgr.GetEventRecorderFor("nifi-cluster-task"),
		RequeueIntervals: multipliers.ClusterTaskRequeueIntervals,
		RequeueOffset:    multipliers.RequeueOffset,
	}).SetupWithManager(mgr); err != nil {
		logger.Error("unable to create controller", zap.String("controller", "NifiClusterTask"), zap.Error(err))
		os.Exit(1)
	}

	if err = (&controllers.NifiUserReconciler{
		Client:          mgr.GetClient(),
		Log:             *logger.Named("controllers").Named("NifiUser"),
		Scheme:          mgr.GetScheme(),
		Recorder:        mgr.GetEventRecorderFor("nifi-user"),
		RequeueInterval: multipliers.UserRequeueInterval,
		RequeueOffset:   multipliers.RequeueOffset,
	}).SetupWithManager(mgr, certManagerEnabled); err != nil {
		logger.Error("unable to create controller", zap.String("controller", "NifiUser"), zap.Error(err))
		os.Exit(1)
	}

	if err = (&controllers.NifiUserGroupReconciler{
		Client:          mgr.GetClient(),
		Log:             *logger.Named("controllers").Named("NifiUserGroup"),
		Scheme:          mgr.GetScheme(),
		Recorder:        mgr.GetEventRecorderFor("nifi-user-group"),
		RequeueInterval: multipliers.UserGroupRequeueInterval,
		RequeueOffset:   multipliers.RequeueOffset,
	}).SetupWithManager(mgr); err != nil {
		logger.Error("unable to create controller", zap.String("controller", "NifiUserGroup"), zap.Error(err))
		os.Exit(1)
	}

	if err = (&controllers.NifiDataflowReconciler{
		Client:          mgr.GetClient(),
		Log:             *logger.Named("controllers").Named("NifiDataflow"),
		Scheme:          mgr.GetScheme(),
		Recorder:        mgr.GetEventRecorderFor("nifi-dataflow"),
		RequeueInterval: multipliers.DataFlowRequeueInterval,
		RequeueOffset:   multipliers.RequeueOffset,
	}).SetupWithManager(mgr); err != nil {
		logger.Error("unable to create controller", zap.String("controller", "NifiDataflow"), zap.Error(err))
		os.Exit(1)
	}

	if err = (&controllers.NifiParameterContextReconciler{
		Client:          mgr.GetClient(),
		Log:             *logger.Named("controllers").Named("NifiParameterContext"),
		Scheme:          mgr.GetScheme(),
		Recorder:        mgr.GetEventRecorderFor("nifi-parameter-context"),
		RequeueInterval: multipliers.ParameterContextRequeueInterval,
		RequeueOffset:   multipliers.RequeueOffset,
	}).SetupWithManager(mgr); err != nil {
		logger.Error("unable to create controller", zap.String("controller", "NifiParameterContext"), zap.Error(err))
		os.Exit(1)
	}

	if err = (&controllers.NifiRegistryClientReconciler{
		Client:          mgr.GetClient(),
		Log:             *logger.Named("controllers").Named("NifiRegistryClient"),
		Scheme:          mgr.GetScheme(),
		Recorder:        mgr.GetEventRecorderFor("nifi-registry-client"),
		RequeueInterval: multipliers.RegistryClientRequeueInterval,
		RequeueOffset:   multipliers.RequeueOffset,
	}).SetupWithManager(mgr); err != nil {
		logger.Error("unable to create controller", zap.String("controller", "NifiRegistryClient"), zap.Error(err))
		os.Exit(1)
	}

	if err = (&controllers.NifiNodeGroupAutoscalerReconciler{
		Client:          mgr.GetClient(),
		APIReader:       mgr.GetAPIReader(),
		Scheme:          mgr.GetScheme(),
		Log:             ctrl.Log.WithName("controllers").WithName("NifiNodeGroupAutoscaler"),
		Recorder:        mgr.GetEventRecorderFor("nifi-node-group-autoscaler"),
		RequeueInterval: multipliers.NodeGroupAutoscalerRequeueInterval,
		RequeueOffset:   multipliers.RequeueOffset,
	}).SetupWithManager(mgr); err != nil {
		setupLog.Error(err, "unable to create controller", "controller", "NifiNodeGroupAutoscaler")
		os.Exit(1)
	}
	// +kubebuilder:scaffold:builder

	if err := mgr.AddHealthzCheck("health", healthz.Ping); err != nil {
		logger.Error("unable to set up health check", zap.Error(err))
		os.Exit(1)
	}

	if err := mgr.AddReadyzCheck("check", healthz.Ping); err != nil {
		logger.Error("unable to set up ready check", zap.Error(err))
		os.Exit(1)
	}

	if err := mgr.Start(ctrl.SetupSignalHandler()); err != nil {
		logger.Error("unable to start manager", zap.Error(err))
		os.Exit(1)
	}
}

// getWatchNamespace returns the Namespace the operator should be watching for changes
func getWatchNamespace() (string, error) {
	// WatchNamespaceEnvVar is the constant for env variable WATCH_NAMESPACE
	// which specifies the Namespace to watch.
	// An empty value means the operator is running with cluster scope.
	var watchNamespaceEnvVar = "WATCH_NAMESPACE"

	ns, found := os.LookupEnv(watchNamespaceEnvVar)
	if !found {
		return "", fmt.Errorf("%s must be set", watchNamespaceEnvVar)
	}
	return ns, nil
}<|MERGE_RESOLUTION|>--- conflicted
+++ resolved
@@ -11,12 +11,9 @@
 	"sigs.k8s.io/controller-runtime/pkg/cache"
 
 	"github.com/konpyutaika/nifikop/pkg/common"
-<<<<<<< HEAD
 	"github.com/konpyutaika/nifikop/pkg/util"
 	"github.com/konpyutaika/nifikop/version"
-=======
 	"sigs.k8s.io/controller-runtime/pkg/cache"
->>>>>>> 31583007
 
 	// Import all Kubernetes client auth plugins (e.g. Azure, GCP, OIDC, etc.)
 	// to ensure that exec-entrypoint and run can make use of them.
