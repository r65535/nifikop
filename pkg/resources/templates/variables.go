--- conflicted
+++ resolved
@@ -2,11 +2,7 @@
 
 const (
 	NodeConfigTemplate            = "%s-config"
-<<<<<<< HEAD
-	NodeStorageTemplate           = "%s-%d-storage"
 	StorageNameTemplate           = "%s-%s"
-=======
 	NodeStorageTemplate           = "%s-%d-%s-storage-"
->>>>>>> f1edd061
 	ExternalClusterSecretTemplate = "%s-basic-secret"
 )