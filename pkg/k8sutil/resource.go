--- conflicted
+++ resolved
@@ -124,19 +124,11 @@
 		log.Debug("resource is in sync")
 		return false
 	} else {
-<<<<<<< HEAD
-		log.V(10).Info("resource diffs",
-			"patch", string(patchResult.Patch),
-			"current", string(patchResult.Current),
-			"modified", string(patchResult.Modified),
-			"original", string(patchResult.Original))
-=======
 		log.Info("resource diffs",
 			zap.String("patch", string(patchResult.Patch)),
 			zap.String("current", string(patchResult.Current)),
 			zap.String("modified", string(patchResult.Modified)),
 			zap.String("original", string(patchResult.Original)))
->>>>>>> 31583007
 		return true
 	}
 }
