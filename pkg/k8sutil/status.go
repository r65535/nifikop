package k8sutil

import (
	"context"
	"fmt"
	"strings"
	"time"

	"github.com/konpyutaika/nifikop/api/v1alpha1"
	"go.uber.org/zap"

	"emperror.dev/errors"
	apierrors "k8s.io/apimachinery/pkg/api/errors"
	metav1 "k8s.io/apimachinery/pkg/apis/meta/v1"
	"k8s.io/apimachinery/pkg/types"
	"sigs.k8s.io/controller-runtime/pkg/client"
	"sigs.k8s.io/controller-runtime/pkg/controller/controllerutil"
)

// IsAlreadyOwnedError checks if a controller already own the instance
func IsAlreadyOwnedError(err error) bool {
	return errors.Is(err, &controllerutil.AlreadyOwnedError{})
}

// IsMarkedForDeletion determines if the object is marked for deletion
func IsMarkedForDeletion(m metav1.ObjectMeta) bool {
	return m.GetDeletionTimestamp() != nil
}

// UpdateNodeStatus updates the node status with rack and configuration infos
func UpdateNodeStatus(c client.Client, nodeIds []string, cluster *v1alpha1.NifiCluster, state interface{}, logger zap.Logger) error {
	typeMeta := cluster.TypeMeta

	for _, nodeId := range nodeIds {

		if cluster.Status.NodesState == nil {
			switch s := state.(type) {
			case v1alpha1.GracefulActionState:
				cluster.Status.NodesState = map[string]v1alpha1.NodeState{nodeId: {GracefulActionState: s}}
			case v1alpha1.ConfigurationState:
				cluster.Status.NodesState = map[string]v1alpha1.NodeState{nodeId: {ConfigurationState: s}}
			case v1alpha1.InitClusterNode:
				cluster.Status.NodesState = map[string]v1alpha1.NodeState{nodeId: {InitClusterNode: s}}
			case bool:
				cluster.Status.NodesState = map[string]v1alpha1.NodeState{nodeId: {PodIsReady: s}}
			case metav1.Time:
				cluster.Status.NodesState = map[string]v1alpha1.NodeState{nodeId: {CreationTime: s}}
			}
		} else if val, ok := cluster.Status.NodesState[nodeId]; ok {
			switch s := state.(type) {
			case v1alpha1.GracefulActionState:
				val.GracefulActionState = s
			case v1alpha1.ConfigurationState:
				val.ConfigurationState = s
			case v1alpha1.InitClusterNode:
				val.InitClusterNode = s
			case bool:
				val.PodIsReady = s
			case metav1.Time:
				val.CreationTime = s
			}
			cluster.Status.NodesState[nodeId] = val
		} else {
			switch s := state.(type) {
			case v1alpha1.GracefulActionState:
				cluster.Status.NodesState[nodeId] = v1alpha1.NodeState{GracefulActionState: s}
			case v1alpha1.ConfigurationState:
				cluster.Status.NodesState[nodeId] = v1alpha1.NodeState{ConfigurationState: s}
			case v1alpha1.InitClusterNode:
				cluster.Status.NodesState[nodeId] = v1alpha1.NodeState{InitClusterNode: s}
			case bool:
				cluster.Status.NodesState[nodeId] = v1alpha1.NodeState{PodIsReady: s}
			case metav1.Time:
				cluster.Status.NodesState[nodeId] = v1alpha1.NodeState{CreationTime: s}
			}
		}
	}

	err := c.Status().Update(context.Background(), cluster)
	if apierrors.IsNotFound(err) {
		err = c.Update(context.Background(), cluster)
	}
	if err != nil {
		if !apierrors.IsConflict(err) {
			return errors.WrapIff(err, "could not update Nifi node(s) %s state", strings.Join(nodeIds, ","))
		}
		err := c.Get(context.TODO(), types.NamespacedName{
			Namespace: cluster.Namespace,
			Name:      cluster.Name,
		}, cluster)
		if err != nil {
			return errors.WrapIf(err, "could not get config for updating status")
		}

		for _, nodeId := range nodeIds {

			if cluster.Status.NodesState == nil {
				switch s := state.(type) {
				case v1alpha1.GracefulActionState:
					cluster.Status.NodesState = map[string]v1alpha1.NodeState{nodeId: {GracefulActionState: s}}
				case v1alpha1.ConfigurationState:
					cluster.Status.NodesState = map[string]v1alpha1.NodeState{nodeId: {ConfigurationState: s}}
				case v1alpha1.InitClusterNode:
					cluster.Status.NodesState = map[string]v1alpha1.NodeState{nodeId: {InitClusterNode: s}}
				case bool:
					cluster.Status.NodesState = map[string]v1alpha1.NodeState{nodeId: {PodIsReady: s}}
				case metav1.Time:
					cluster.Status.NodesState = map[string]v1alpha1.NodeState{nodeId: {CreationTime: s}}
				}
			} else if val, ok := cluster.Status.NodesState[nodeId]; ok {
				switch s := state.(type) {
				case v1alpha1.GracefulActionState:
					val.GracefulActionState = s
				case v1alpha1.ConfigurationState:
					val.ConfigurationState = s
				case v1alpha1.InitClusterNode:
					val.InitClusterNode = s
				case bool:
					val.PodIsReady = s
				case metav1.Time:
					val.CreationTime = s
				}
				cluster.Status.NodesState[nodeId] = val
			} else {
				switch s := state.(type) {
				case v1alpha1.GracefulActionState:
					cluster.Status.NodesState[nodeId] = v1alpha1.NodeState{GracefulActionState: s}
				case v1alpha1.ConfigurationState:
					cluster.Status.NodesState[nodeId] = v1alpha1.NodeState{ConfigurationState: s}
				case v1alpha1.InitClusterNode:
					cluster.Status.NodesState[nodeId] = v1alpha1.NodeState{InitClusterNode: s}
				case bool:
					cluster.Status.NodesState[nodeId] = v1alpha1.NodeState{PodIsReady: s}
				case metav1.Time:
					cluster.Status.NodesState[nodeId] = v1alpha1.NodeState{CreationTime: s}
				}
			}
		}

		err = updateClusterStatus(c, cluster)
		if err != nil {
			return errors.WrapIff(err, "could not update Nifi clusters node(s) %s state", strings.Join(nodeIds, ","))
		}
	}
	// update loses the typeMeta of the config that's used later when setting ownerrefs
	cluster.TypeMeta = typeMeta
	logger.Info("Nifi cluster state updated")
	return nil
}

// DeleteStatus deletes the given node state from the CR
func DeleteStatus(c client.Client, nodeId string, cluster *v1alpha1.NifiCluster, logger zap.Logger) error {
	typeMeta := cluster.TypeMeta

	nodeStatus := cluster.Status.NodesState

	delete(nodeStatus, nodeId)

	cluster.Status.NodesState = nodeStatus

	err := c.Status().Update(context.Background(), cluster)
	if apierrors.IsNotFound(err) {
		err = c.Update(context.Background(), cluster)
	}
	if err != nil {
		if !apierrors.IsConflict(err) {
			return errors.WrapIff(err, "could not delete Nifi cluster node %s state ", nodeId)
		}
		err := c.Get(context.TODO(), types.NamespacedName{
			Namespace: cluster.Namespace,
			Name:      cluster.Name,
		}, cluster)
		if err != nil {
			return errors.WrapIf(err, "could not get config for updating status")
		}
		nodeStatus = cluster.Status.NodesState

		delete(nodeStatus, nodeId)

		cluster.Status.NodesState = nodeStatus
		err = updateClusterStatus(c, cluster)
		if err != nil {
			return errors.WrapIff(err, "could not delete Nifi clusters node %s state ", nodeId)
		}
	}

	// update loses the typeMeta of the config that's used later when setting ownerrefs
	cluster.TypeMeta = typeMeta
	logger.Info(fmt.Sprintf("Nifi node %s state deleted", nodeId))
	return nil
}

// UpdateCRStatus updates the cluster state
func UpdateCRStatus(c client.Client, cluster *v1alpha1.NifiCluster, state interface{}, logger zap.Logger) error {
	typeMeta := cluster.TypeMeta

	switch s := state.(type) {
	case v1alpha1.ClusterState:
		cluster.Status.State = s
	}

	err := c.Status().Update(context.Background(), cluster)
	if apierrors.IsNotFound(err) {
		err = c.Update(context.Background(), cluster)
	}
	if err != nil {
		if !apierrors.IsConflict(err) {
			return errors.WrapIf(err, "could not update CR state")
		}
		err := c.Get(context.TODO(), types.NamespacedName{
			Namespace: cluster.Namespace,
			Name:      cluster.Name,
		}, cluster)
		if err != nil {
			return errors.WrapIf(err, "could not get config for updating status")
		}
		switch s := state.(type) {
		case v1alpha1.ClusterState:
			cluster.Status.State = s
		}

		err = updateClusterStatus(c, cluster)
		if err != nil {
			return errors.WrapIf(err, "could not update CR state")
		}
	}
	// update loses the typeMeta of the config that's used later when setting ownerrefs
	cluster.TypeMeta = typeMeta
	return nil
}

// UpdateRootProcessGroupIdStatus updates the cluster root process group id
func UpdateRootProcessGroupIdStatus(c client.Client, cluster *v1alpha1.NifiCluster, id string, logger zap.Logger) error {
	typeMeta := cluster.TypeMeta

	cluster.Status.RootProcessGroupId = id

	err := c.Status().Update(context.Background(), cluster)
	if apierrors.IsNotFound(err) {
		err = c.Update(context.Background(), cluster)
	}
	if err != nil {
		if !apierrors.IsConflict(err) {
			return errors.WrapIf(err, "could not update CR state")
		}
		err := c.Get(context.TODO(), types.NamespacedName{
			Namespace: cluster.Namespace,
			Name:      cluster.Name,
		}, cluster)
		if err != nil {
			return errors.WrapIf(err, "could not get config for updating status")
		}
		cluster.Status.RootProcessGroupId = id

		err = updateClusterStatus(c, cluster)
		if err != nil {
			return errors.WrapIf(err, "could not update CR state")
		}
	}
	// update loses the typeMeta of the config that's used later when setting ownerrefs
	cluster.TypeMeta = typeMeta
<<<<<<< HEAD
	logger.Info("Root process group id updated", "id", id)
=======
	logger.Info("Root process group id updated", zap.String("id", id))
>>>>>>> 31583007
	return nil
}

// UpdateRollingUpgradeState updates the state of the cluster with rolling upgrade info
func UpdateRollingUpgradeState(c client.Client, cluster *v1alpha1.NifiCluster, time time.Time, logger zap.Logger) error {
	typeMeta := cluster.TypeMeta

	timeStamp := time.Format("Mon, 2 Jan 2006 15:04:05 GMT")
	cluster.Status.RollingUpgrade.LastSuccess = timeStamp

	err := c.Status().Update(context.Background(), cluster)
	if apierrors.IsNotFound(err) {
		err = c.Update(context.Background(), cluster)
	}
	if err != nil {
		if !apierrors.IsConflict(err) {
			return errors.WrapIf(err, "could not update rolling upgrade state")
		}
		err := c.Get(context.TODO(), types.NamespacedName{
			Namespace: cluster.Namespace,
			Name:      cluster.Name,
		}, cluster)
		if err != nil {
			return errors.WrapIf(err, "could not get config for updating status")
		}

		cluster.Status.RollingUpgrade.LastSuccess = timeStamp

		err = c.Status().Update(context.Background(), cluster)
		if apierrors.IsNotFound(err) {
			err = c.Update(context.Background(), cluster)
		}
		if err != nil {
			return errors.WrapIf(err, "could not update rolling upgrade state")
		}
	}
	// update loses the typeMeta of the config that's used later when setting ownerrefs
	cluster.TypeMeta = typeMeta
	logger.Info("Rolling upgrade status updated", zap.String("status", timeStamp))
	return nil
}

func updateClusterStatus(c client.Client, cluster *v1alpha1.NifiCluster) error {
	err := c.Status().Update(context.Background(), cluster)
	if apierrors.IsNotFound(err) {
		return c.Update(context.Background(), cluster)
	}
	return nil
}<|MERGE_RESOLUTION|>--- conflicted
+++ resolved
@@ -259,11 +259,7 @@
 	}
 	// update loses the typeMeta of the config that's used later when setting ownerrefs
 	cluster.TypeMeta = typeMeta
-<<<<<<< HEAD
-	logger.Info("Root process group id updated", "id", id)
-=======
 	logger.Info("Root process group id updated", zap.String("id", id))
->>>>>>> 31583007
 	return nil
 }
 
